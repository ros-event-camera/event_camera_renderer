--- conflicted
+++ resolved
@@ -94,25 +94,13 @@
 
 void Viewer::eventMsg(EventArray::ConstSharedPtr msg)
 {
-<<<<<<< HEAD
-  if (!decoder_) {
-=======
   if (imageMsgTemplate_.height == 0) {
->>>>>>> 8c917153
     imageMsgTemplate_.header = msg->header;
     imageMsgTemplate_.width = msg->width;
     imageMsgTemplate_.height = msg->height;
     imageMsgTemplate_.encoding = "bgr8";
     imageMsgTemplate_.is_bigendian = check_endian::isBigEndian();
     imageMsgTemplate_.step = 3 * imageMsgTemplate_.width;
-<<<<<<< HEAD
-    decoder_ = event_array_codecs::Decoder::newInstance(msg->encoding);
-    if (!decoder_) {
-      RCLCPP_WARN_STREAM(get_logger(), "invalid encoding: " << msg->encoding);
-      return;
-    }
-=======
->>>>>>> 8c917153
     if (!imageUpdater_.hasImage()) {
       startNewImage();
     }
